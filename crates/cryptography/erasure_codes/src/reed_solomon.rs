use std::ops::Deref;

use bls12_381::{
    batch_inversion::batch_inverse,
    ff::{Field, PrimeField},
    Scalar,
};
use polynomial::{
    domain::Domain,
    poly_coeff::{vanishing_poly, PolyCoeff},
    CosetFFT,
};

use crate::errors::RSError;

/// `ErasurePattern` is an abstraction created to capture the idea
/// that erasures do not appear in completely random locations.
///
/// This is useful as it allows us to optimize the construction of
/// the vanishing polynomial. This is by far the most time consuming part
/// of decoding.
///
/// In the context of *unique decoding* — where the goal is to recover the original
/// message unambiguously, assuming the number of erasures is below a threshold —
/// efficient vanishing polynomial construction becomes critical. This contrasts with
/// *list decoding*, where multiple possible codewords may be returned.
///
/// This enum enables efficient construction of vanishing polynomials for recovery:
/// - `BlockSynchronizedErasures` is optimized for known repeated missing indices in blocks.
/// - `Random` allows arbitrary erasure indices (used only in testing).
pub(crate) enum ErasurePattern {
    /// Given a block_size, we can group the codeword into blocks.
    /// A block erasure index now signifies
    /// an erasure in the same position of each block.
    /// Example:
    ///  - Codeword = [0,b,0,d,0,f,0,h]
    ///  - block_size = 2
    ///  - block_index = 0
    ///
    /// In the above example, we had 4 blocks and each block had an erasure at index 0.
    BlockSynchronizedErasures(BlockErasureIndices),
    /// There is no pattern to the missing erasures.
    ///
    /// This is used for tests.
    #[cfg(test)]
    Random { indices: Vec<usize> },
}

/// Given a `block_size`, `BlockErasureIndex` denotes
/// the index in every block that an erasure has occurred.
type BlockErasureIndex = usize;

/// A list of erased indices that appear at the same relative position in every block of the codeword.
///
/// For example, if `block_size = 4` and `BlockErasureIndices = vec![0, 2]`,
/// then each block in the codeword is missing its 0th and 2nd positions.
#[derive(Debug, Clone, Default)]
pub struct BlockErasureIndices(pub Vec<BlockErasureIndex>);

impl Deref for BlockErasureIndices {
    type Target = Vec<BlockErasureIndex>;

    fn deref(&self) -> &Self::Target {
        &self.0
    }
}

/// A Reed-Solomon encoder and erasure decoder over a multiplicative subgroup domain.
///
/// This implementation supports structured erasure recovery using block-synchronized erasures,
/// as well as recovery from arbitrary erasure patterns (for testing).
///
/// Internally, it uses FFTs over scalar subgroups, and constructs vanishing polynomials
/// to isolate and correct missing evaluations.
#[derive(Debug)]
pub struct ReedSolomon {
    /// Denotes the factor by which the message/poly_len will be expanded.
    /// Example, if poly_len = 2 and expansion_factor = 4, Then the codeword will have length 4 * 2 = 8.
    expansion_factor: usize,
    /// The length of the polynomial that we will be encoding to a codeword.
    poly_len: usize,
    /// The domain that we will use to convert the polynomial in coefficient form (msg)
    /// to a codeword.
    ///
    /// Note: This domain will have size = poly_len * expansion_factor.
    evaluation_domain: Domain,
    /// Denotes the number of scalars that we should group together in the codeword to form a block.
    ///
    /// When the ErasurePattern is BlockSynchronized, we know that every block will
    /// have an erasure at the `BlockErasureIndices` given.
    ///
    /// Another way to think about this is that `block_size` corresponds to the gap between
    /// each `BlockSynchronizedErasures` in a codeword.
    block_size: usize,
    /// Given we split the codeword into `block_size` chunks, `num_blocks` denotes how many blocks
    /// we would have.
    ///
    /// Note: This also denotes the number of synchronized erasures or block propagated erasures that may occur.
    num_blocks: usize,
    /// The domain that we will use to efficiently compute the vanishing polynomial with, when the erasure pattern
    /// being used is `BlockSynchronizedErasures`.
    block_size_domain: Domain,
    /// Coset generator used for coset FFTs when evaluating and interpolating during erasure recovery.
    fft_coset_gen: CosetFFT,
}

impl ReedSolomon {
    /// Constructs a new Reed-Solomon encoder/decoder instance for a specified configuration.
    ///
    /// - `poly_len`: number of coefficients in the input polynomial.
    /// - `expansion_factor`: redundancy factor for encoding; the codeword length will be `poly_len * expansion_factor`.
    /// - `block_size`: how many scalars are grouped together to form a block for block erasure recovery.
    ///
    /// All inputs must be powers of two.
    pub fn new(poly_len: usize, expansion_factor: usize, block_size: usize) -> Self {
        // Enforce that all parameters are powers of two for FFT domain compatibility.
        assert!(
            expansion_factor.is_power_of_two()
                && poly_len.is_power_of_two()
                && block_size.is_power_of_two()
        );

        // Total number of points used for evaluation = length of codeword
        let evaluation_size = poly_len * expansion_factor;

        Self {
            expansion_factor,
            poly_len,
            evaluation_domain: Domain::new(evaluation_size),
            block_size,
            num_blocks: evaluation_size / block_size,
            block_size_domain: Domain::new(block_size),
            fft_coset_gen: CosetFFT::new(Scalar::MULTIPLICATIVE_GENERATOR),
        }
    }

    /// Returns the maximum number of known missing values that we can
    /// tolerate before are not able to recover the message.
    ///
    /// Note: we need to have at least `poly_len` evaluations
    const fn acceptable_num_random_erasures(&self) -> usize {
        let total_codeword_len = self.poly_len * self.expansion_factor;
        let min_num_evaluations_needed = self.poly_len;
        total_codeword_len - min_num_evaluations_needed
    }

    /// Returns the maximum number of block erasures indices that can be missing
    /// before we are not able to recover the message.
    ///
    /// Note: This can also be computed by doing block_size / expansion_factor
    pub const fn acceptable_num_block_erasures(&self) -> usize {
        self.acceptable_num_random_erasures() / self.num_blocks
    }

    /// The number of scalars in the reed solomon encoded polynomial
    pub const fn codeword_length(&self) -> usize {
        self.poly_len * self.expansion_factor
    }

    /// Encodes a polynomial in coefficient form by evaluating it at `poly_len * expansion_factor`
    /// points.
    pub fn encode(&self, poly_coefficient_form: PolyCoeff) -> Result<Vec<Scalar>, RSError> {
        if poly_coefficient_form.len() > self.poly_len {
            return Err(RSError::PolynomialHasTooManyCoefficients {
                num_coefficients: poly_coefficient_form.len(),
                max_num_coefficients: self.poly_len,
            });
        }
        Ok(self.evaluation_domain.fft_scalars(poly_coefficient_form))
    }

    /// Recovers the original polynomial coefficients from a partially erased codeword,
    /// assuming a block-synchronized erasure pattern.
    ///
    /// The input `codeword_with_erasures` must be the full set of evaluations over the domain,
    /// where all field elements corresponding to missing *cells* are replaced with `Scalar::ZERO`.
    ///
    /// The `erasures` parameter must specify which relative positions within each block are missing
    /// (i.e., erasures are synchronized across all blocks).
    ///
    /// This method follows the procedure in the EIP-7594 specification:
    /// https://github.com/ethereum/consensus-specs/blob/13ac373a2c284dc66b48ddd2ef0a10537e4e0de6/specs/_features/eip7594/polynomial-commitments-sampling.md#recover_polynomialcoeff
    pub fn recover_polynomial_coefficient(
        &self,
        codeword_with_erasures: Vec<Scalar>,
        erasures: BlockErasureIndices,
    ) -> Result<PolyCoeff, RSError> {
        self.recover_polynomial_coefficient_erasure_pattern(
            codeword_with_erasures,
            ErasurePattern::BlockSynchronizedErasures(erasures),
        )
    }

    #[cfg(test)]
    fn recover_polynomial_coefficient_random_erasure(
        &self,
        codeword_with_erasures: Vec<Scalar>,
        random_erasure: Vec<usize>,
    ) -> Result<PolyCoeff, RSError> {
        self.recover_polynomial_coefficient_erasure_pattern(
            codeword_with_erasures,
            ErasurePattern::Random {
                indices: random_erasure,
            },
        )
    }

    /// Constructs a polynomial that vanishes on all of the block indices in each block.
    ///
    /// This method makes the following assumptions:
    ///  - All of the blocks are not missing.
    ///  - The block indices are not repeated.
    ///  - The block indices are valid (ie each index references a block).
    ///
    /// WARNING: It is the responsibility of the caller to ensure that these are valid.
    ///
    /// - We note that the algorithm below has an edge case when all of the blocks
    ///   are missing. In that particular case, the vanishing polynomial
    ///   would be Z(x) = x^{2n} - 1.
    ///   We explicitly do not handle this case because this is an internal function
    ///   and recovery would fail if all of the blocks were missing.
    ///
    /// The matching function in the specs is: https://github.com/ethereum/consensus-specs/blob/13ac373a2c284dc66b48ddd2ef0a10537e4e0de6/specs/_features/eip7594/polynomial-commitments-sampling.md#construct_vanishing_polynomial
    fn construct_vanishing_poly_from_block_erasures(
        &self,
        block_indices: &BlockErasureIndices,
    ) -> PolyCoeff {
        assert!(block_indices.len() != self.block_size, "all of the blocks are missing. This should have been checked by the caller of this method");

        let evaluation_domain_size = self.evaluation_domain.roots.len();

        // Compute the polynomial that vanishes on all roots of unity corresponding
        // to the block_indices.
        //
        // We are essentially calculating the polynomial that vanishes only on the indices
        // in the first block.
        let z_x_missing_indices_roots: Vec<_> = block_indices
            .iter()
            .map(|index| self.block_size_domain.roots[*index])
            .collect();
        let vanish_poly_first_block = vanishing_poly(&z_x_missing_indices_roots);

        // Expand the vanishing polynomial, so that it vanishes on all blocks in the codeword
        // at the same indices.
        //
        // Example; consider the following polynomial f(x) = x - r
        // It vanishes/has roots at `r`.
        //
        // Now if we expand it by a factor of three which is the process of shifting all coefficients
        // up three spaces, we get the polynomial g(x) = x^3 - r.
        // g(x) has all of the roots of f(x) and a few extra roots.
        //
        // The roots of g(x) can be characterized as {r, \omega * r, \omega^2 * r}
        // where \omega is a third root of unity.
        //
        // This process is happening below, ie we create a polynomial which has roots `r_i`
        // Then we expand it by `num_blocks` so that it has additional roots \omega^i * r_i
        // Where \omega is a `num_blocks` root of unity.
        let mut z_x = vec![Scalar::ZERO; evaluation_domain_size];
        for (i, coeff) in vanish_poly_first_block.0.into_iter().enumerate() {
            // Let's compute the bounds for the array access below to argue that it is safe:
            //
            //  For all array accesses to be in bound, we have:
            //  i * self.num_blocks < z_x.len()
            //  => i * self.num_blocks < poly_len * expansion_factor
            //  => i < poly_len * expansion_factor / self.num_blocks
            //  => i < block_size
            // We know that i \in [0, block_indices.len]
            // A simple example; when we have one erasure, we get a linear polynomial and i \in [0,1]
            // => block_indices.len < block_size
            //
            // If block_indices.len >= block_size, it means either two things:
            // - All of the blocks are missing
            // - There are duplicate block indices.
            // This function makes the assumption that the caller has checked these conditions.
            z_x[i * self.num_blocks] = coeff;
        }

        z_x.into()
    }

    /// Constructs a vanishing polynomial `Z(X)` that evaluates to zero on all known erasure positions.
    ///
    /// Depending on the erasure pattern:
    /// - For `BlockSynchronizedErasures`, builds a sparse polynomial that vanishes on the same index within each block.
    /// - For `Random` (used in tests), constructs a polynomial that vanishes on arbitrary evaluation domain positions.
    ///
    /// This vanishing polynomial is later used to isolate and interpolate the original polynomial.
    ///
    /// Returns an error if the number or position of erasures is invalid for the given configuration.
    fn construct_vanishing_poly_from_erasure_pattern(
        &self,
        erasures: ErasurePattern,
    ) -> Result<PolyCoeff, RSError> {
        match erasures {
            ErasurePattern::BlockSynchronizedErasures(indices) => {
                // Check that each block index is valid
                for &block_index in &indices.0 {
                    if block_index >= self.block_size {
                        return Err(RSError::InvalidBlockIndex {
                            block_index,
                            block_size: self.block_size,
                        });
                    }
                }
                // This method is only used for recovery.
                // Check that we do not have too many erasures, such that we cannot
                // recover.
                if indices.len() > self.acceptable_num_block_erasures() {
                    return Err(RSError::TooManyBlockErasures {
                        num_block_erasures: indices.len(),
                        max_num_block_erasures_accepted: self.acceptable_num_block_erasures(),
                    });
                }
                Ok(self.construct_vanishing_poly_from_block_erasures(&indices))
            }
            #[cfg(test)]
            ErasurePattern::Random { indices } => {
                assert!(
                    indices.len() <= self.acceptable_num_random_erasures(),
                    "num random erasures = {} but tolerable erasures = {}",
                    indices.len(),
                    self.acceptable_num_random_erasures()
                );
                // Computes the polynomial in coefficient form, that vanishes
                // on all of the \omega^i roots, where `i` is taken from the indices vector
                // and \omega is a primitive root of unity used to generate the evaluation domain.
                let roots: Vec<_> = indices
                    .into_iter()
                    .map(|index| self.evaluation_domain.roots[index])
                    .collect();
                Ok(vanishing_poly(&roots))
            }
        }
    }

    /// Recovers the original polynomial coefficients from a partially missing codeword,
    /// using the provided erasure pattern to construct a vanishing polynomial `Z(X)`.
    ///
    /// Implements the [`recover_data`] procedure as described in the Ethereum EIP-7594 spec:
    /// <https://github.com/ethereum/consensus-specs/blob/dc5f74d/specs/_features/eip7594/polynomial-commitments-sampling.md#recover_data>
    ///
    /// Steps:
    /// 1. Constructs `Z(X)` vanishing on erasures.
    /// 2. Computes `(D·Z)(X)` via evaluation and interpolation.
    /// 3. Divides in the coset domain to isolate `D(X)`, the original polynomial.
    /// 4. Returns the truncated degree-`poly_len` coefficients.
    ///
    /// Returns an error if the recovered polynomial exceeds the expected degree.
    fn recover_polynomial_coefficient_erasure_pattern(
        &self,
        e_eval: Vec<Scalar>,
        erasure: ErasurePattern,
    ) -> Result<PolyCoeff, RSError> {
        // Compute Z(X) which is the polynomial that vanishes on all
        // of the missing points
        let z_x = self.construct_vanishing_poly_from_erasure_pattern(erasure)?;

        // Compute Z(X)_eval, the vanishing polynomial evaluated over the entire evaluation domain.
        // This will be used for pointwise multiplication with the received codeword E(X).
        let z_eval = self.evaluation_domain.fft_scalars(z_x.clone());

        // Compute (E * Z)(X), the pointwise product of the codeword E(X) and vanishing polynomial Z(X).
        let ez_eval: Vec<_> = z_eval.iter().zip(e_eval).map(|(zx, d)| zx * d).collect();

        let dz_coeffs = self.evaluation_domain.ifft_scalars(ez_eval);

        let dz_coset_eval = self
            .evaluation_domain
            .coset_fft_scalars(dz_coeffs, &self.fft_coset_gen);
        let mut z_inv_coset_eval = self
            .evaluation_domain
            .coset_fft_scalars(z_x, &self.fft_coset_gen);
        // We know that none of the values will be zero since we are evaluating z_x
        // over a coset, that we know it has no roots in.
        batch_inverse(&mut z_inv_coset_eval);
        let d_eval: Vec<_> = dz_coset_eval
            .iter()
            .zip(z_inv_coset_eval)
            .map(|(d, zx_inv)| d * zx_inv)
            .collect();

        let d_coeffs = self
            .evaluation_domain
            .coset_ifft_scalars(d_eval, &self.fft_coset_gen);

        // Check that the polynomial being returned has the correct degree
        //
        // The first poly_len terms should describe the polynomial and the
        // higher terms should have zero coefficients.
        for coefficient in d_coeffs.iter().skip(self.poly_len) {
            if *coefficient != Scalar::ZERO {
                return Err(RSError::PolynomialHasInvalidLength {
                    num_coefficients: d_coeffs.len(),
                    expected_num_coefficients: self.poly_len,
                });
            }
        }

        // Return the truncated polynomial
<<<<<<< HEAD
        Ok(coefficients[..self.poly_len].to_vec().into())
=======
        Ok(d_coeffs[..self.poly_len].to_vec())
>>>>>>> 32c49f8d
    }
}

#[cfg(test)]
mod tests {
    use bls12_381::{ff::Field, Scalar};
    use polynomial::poly_coeff::PolyCoeff;

    use crate::{reed_solomon::ErasurePattern, BlockErasureIndices, ReedSolomon};

    #[test]
    #[should_panic]
    fn test_compute_vanishing_panics() {
        // Document the case where all block indices are missing.
        // The method should panic.
        const POLY_LEN: usize = 16;
        const EXPANSION_FACTOR: usize = 2;
        const BLOCK_SIZE: usize = 1;

        let rs = ReedSolomon::new(POLY_LEN, EXPANSION_FACTOR, BLOCK_SIZE);
        let block_erasure_indices: Vec<_> = (0..BLOCK_SIZE).collect();

        rs.construct_vanishing_poly_from_block_erasures(&BlockErasureIndices(
            block_erasure_indices,
        ));
    }

    #[test]
    fn smoke_test_recovery_no_erasures() {
        const POLY_LEN: usize = 16;
        const EXPANSION_FACTOR: usize = 2;
        const BLOCK_SIZE: usize = 1;

        let rs = ReedSolomon::new(POLY_LEN, EXPANSION_FACTOR, BLOCK_SIZE);
        let poly_coeff = PolyCoeff((0..16).map(|i| -Scalar::from(i)).collect());

        let codewords = rs
            .encode(poly_coeff.clone())
            .expect("polynomial encode failed");
        assert_eq!(codewords.len(), 32);

        let got_poly_coeff = rs
            .recover_polynomial_coefficient(codewords, BlockErasureIndices::default())
            .expect("polynomial recovery failed");

        assert_eq!(got_poly_coeff.len(), poly_coeff.len());
        assert_eq!(got_poly_coeff, poly_coeff);
    }

    #[test]
    fn test_vanishing_poly_erasure_pattern_block_synchronized() {
        const POLY_LEN: usize = 512;
        const EXPANSION_FACTOR: usize = 2;
        const BLOCK_SIZE: usize = 16;

        let indices = vec![0, 1, 2, 3];

        let rs = ReedSolomon::new(POLY_LEN, EXPANSION_FACTOR, BLOCK_SIZE);
        let z =
            rs.construct_vanishing_poly_from_block_erasures(&BlockErasureIndices(indices.clone()));

        assert_eq!(z.len(), POLY_LEN * EXPANSION_FACTOR);

        // Evaluate vanishing polynomial on the evaluation domain
        let evals = rs.evaluation_domain.fft_scalars(z);

        let blocks: Vec<_> = evals.chunks(BLOCK_SIZE).collect();
        assert!(blocks.len() == rs.num_blocks);

        // For each block, we should have zeroes on the indices in that block
        for block in &blocks {
            for index in 0..BLOCK_SIZE {
                if indices.contains(&index) {
                    assert_eq!(block[index], Scalar::ZERO);
                } else {
                    assert_ne!(block[index], Scalar::ZERO);
                }
            }
        }
    }

    #[test]
    fn test_vanishing_poly_erasure_pattern_equiv_random() {
        const POLY_LEN: usize = 64;
        const EXPANSION_FACTOR: usize = 2;
        const BLOCK_SIZE: usize = 4;

        let indices = vec![0, 1];

        let rs = ReedSolomon::new(POLY_LEN, EXPANSION_FACTOR, BLOCK_SIZE);
        let got_z_x =
            rs.construct_vanishing_poly_from_block_erasures(&BlockErasureIndices(indices.clone()));
        let got_z_x_lagrange_form = rs.evaluation_domain.fft_scalars(got_z_x);

        let blocks: Vec<_> = got_z_x_lagrange_form.chunks(BLOCK_SIZE).collect();

        let mut all_indices = Vec::new();
        for index in indices {
            for i in 0..blocks.len() {
                all_indices.push(index + i * BLOCK_SIZE);
            }
        }
        let z_x = rs
            .construct_vanishing_poly_from_erasure_pattern(ErasurePattern::Random {
                indices: all_indices,
            })
            .expect("failed to create vanishing polynomial");

        let expected_z_x_lagrange_form = rs.evaluation_domain.fft_scalars(z_x);
        assert_eq!(expected_z_x_lagrange_form, got_z_x_lagrange_form);
    }

    #[test]
    fn smoke_test_recovery_upto_num_acceptable_random_erasures() {
        const POLY_LEN: usize = 16;
        const EXPANSION_FACTOR: usize = 2;
        const BLOCK_SIZE: usize = 1; // Note: This is not used for random erasures

        let rs = ReedSolomon::new(POLY_LEN, EXPANSION_FACTOR, BLOCK_SIZE);
        let poly_coeff = PolyCoeff((0..POLY_LEN).map(|i| Scalar::from(i as u64)).collect());

        let original_codewords = rs
            .encode(poly_coeff.clone())
            .expect("polynomial encode failed");
        let acceptable_num_erasures: Vec<_> = (0..=rs.acceptable_num_random_erasures()).collect();
        for num_erasures in acceptable_num_erasures {
            let mut codewords_with_erasures = original_codewords.clone();

            // zero out `num_erasures` amount of evaluations to simulate erasures
            let mut missing_indices = Vec::new();
            for (index, codewords_with_erasure) in codewords_with_erasures
                .iter_mut()
                .enumerate()
                .take(num_erasures)
            {
                *codewords_with_erasure = Scalar::ZERO;
                missing_indices.push(index);
            }

            let recovered_poly_coeff = rs
                .recover_polynomial_coefficient_random_erasure(
                    codewords_with_erasures,
                    missing_indices,
                )
                .expect("failed to recover polynomial");
            assert_eq!(recovered_poly_coeff.len(), poly_coeff.len());
            assert_eq!(recovered_poly_coeff, poly_coeff);
        }
    }

    #[test]
    fn smoke_test_recovery_upto_num_acceptable_block_erasures() {
        const POLY_LEN: usize = 128;
        const EXPANSION_FACTOR: usize = 2;
        const BLOCK_SIZE: usize = 4;

        let rs = ReedSolomon::new(POLY_LEN, EXPANSION_FACTOR, BLOCK_SIZE);
        let poly_coeff = PolyCoeff((0..POLY_LEN).map(|i| Scalar::from(i as u64)).collect());

        let original_codewords = rs
            .encode(poly_coeff.clone())
            .expect("polynomial encode failed");
        let num_block_erasures: Vec<_> = (0..=BLOCK_SIZE).collect();

        for num_block_erasures in num_block_erasures {
            let mut blocks: Vec<Vec<Scalar>> = original_codewords
                .chunks(BLOCK_SIZE)
                .map(<[Scalar]>::to_vec)
                .collect();

            // zero out `num_erasures` amount of evaluations to simulate erasures
            let mut missing_block_indices = Vec::new();
            for index in 0..num_block_erasures {
                for block in &mut blocks {
                    block[index] = Scalar::ZERO;
                }
                missing_block_indices.push(index);
            }

            let codeword_with_erasures = blocks.into_iter().flatten().collect();

            let maybe_recovered_poly_coeff = rs.recover_polynomial_coefficient(
                codeword_with_erasures,
                BlockErasureIndices(missing_block_indices),
            );
            if num_block_erasures <= rs.acceptable_num_block_erasures() {
                let recovered_poly_coeff =
                    maybe_recovered_poly_coeff.expect("polynomial recovery failed");
                assert_eq!(recovered_poly_coeff.len(), poly_coeff.len());
                assert_eq!(recovered_poly_coeff, poly_coeff);
            } else {
                assert!(maybe_recovered_poly_coeff.is_err());
            }
        }
    }
}<|MERGE_RESOLUTION|>--- conflicted
+++ resolved
@@ -398,11 +398,7 @@
         }
 
         // Return the truncated polynomial
-<<<<<<< HEAD
-        Ok(coefficients[..self.poly_len].to_vec().into())
-=======
-        Ok(d_coeffs[..self.poly_len].to_vec())
->>>>>>> 32c49f8d
+        Ok(d_coeffs[..self.poly_len].to_vec().into())
     }
 }
 
