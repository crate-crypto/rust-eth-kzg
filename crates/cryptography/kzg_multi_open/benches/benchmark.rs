use bls12_381::{
    ff::Field, fixed_base_msm::UsePrecomp, g1_batch_normalize, g2_batch_normalize, group::Group,
    G1Projective, G2Projective, Scalar,
};
use criterion::{criterion_group, criterion_main, Criterion};
use ekzg_multi_open::{
    commit_key::CommitKey, verification_key::VerificationKey, Prover, ProverInput, Verifier,
};
<<<<<<< HEAD
use criterion::{criterion_group, criterion_main, Criterion};
use polynomial::poly_coeff::PolyCoeff;
=======
>>>>>>> 3c1ea83c

pub fn bench_compute_proof_fk20(c: &mut Criterion) {
    const POLYNOMIAL_LEN: usize = 4096;
    const NUMBER_OF_POINTS_TO_EVALUATE: usize = 2 * POLYNOMIAL_LEN;
    const NUMBER_OF_POINTS_PER_PROOF: usize = 64;

    let polynomial_4096 = PolyCoeff(random_scalars(POLYNOMIAL_LEN));
    let (ck, _) = create_insecure_commit_verification_keys();

    let prover = Prover::new(
        ck,
        POLYNOMIAL_LEN,
        NUMBER_OF_POINTS_PER_PROOF,
        NUMBER_OF_POINTS_TO_EVALUATE,
        UsePrecomp::Yes { width: 8 },
    );

    let num_proofs = prover.num_proofs();
    c.bench_function(
        &format!(
            "computing proofs with fk20. POLY_SIZE {POLYNOMIAL_LEN}, NUM_INPUT_POINTS {NUMBER_OF_POINTS_PER_PROOF}, NUM_PROOFS {num_proofs}"
        ),
        |b| {
            b.iter(|| {
                prover.compute_multi_opening_proofs(ProverInput::PolyCoeff(polynomial_4096.clone()))
            });
        },
    );
}

pub fn bench_verify_proof_fk20(c: &mut Criterion) {
    const POLYNOMIAL_LEN: usize = 4096;
    const NUMBER_OF_POINTS_TO_EVALUATE: usize = 2 * POLYNOMIAL_LEN;
    const NUMBER_OF_POINTS_PER_PROOF: usize = 64;

    let polynomial_4096 = PolyCoeff(random_scalars(POLYNOMIAL_LEN));
    let (ck, vk) = create_insecure_commit_verification_keys();

    let prover = Prover::new(
        ck,
        POLYNOMIAL_LEN,
        NUMBER_OF_POINTS_PER_PROOF,
        NUMBER_OF_POINTS_TO_EVALUATE,
        UsePrecomp::Yes { width: 8 },
    );
    let num_proofs = prover.num_proofs();
    let commitment = prover.commit(ProverInput::PolyCoeff(polynomial_4096.clone()));
    let verifier = Verifier::new(vk, NUMBER_OF_POINTS_TO_EVALUATE, prover.num_proofs());

    let (proofs, coset_evals) =
        prover.compute_multi_opening_proofs(ProverInput::PolyCoeff(polynomial_4096));

    c.bench_function(
        &format!(
            "verifying proofs. POLY_SIZE {POLYNOMIAL_LEN}, NUM_INPUT_POINTS {NUMBER_OF_POINTS_PER_PROOF}, NUM_PROOFS {num_proofs}"
        ),
        |b| {
            b.iter(|| {
                verifier.verify_multi_opening(
                    &[commitment],
                    &vec![0; 128],
                    &(0..128).collect::<Vec<_>>(),
                    &coset_evals,
                    &proofs,
                )
            });
        },
    );
}

fn random_scalars(size: usize) -> Vec<Scalar> {
    let mut scalars = Vec::with_capacity(size);
    for _ in 0..size {
        scalars.push(Scalar::random(&mut rand::thread_rng()));
    }
    scalars
}

// We duplicate this to ensure that the version in the src code is only ever compiled with the test feature.
//
// This code should never be used outside of benchmarks and tests.
pub fn create_insecure_commit_verification_keys() -> (CommitKey, VerificationKey) {
    // A single proof will attest to the opening of 64 points.
    let multi_opening_size = 64;

    // We are making claims about a polynomial which has 4096 coefficients;
    let num_coefficients_in_polynomial = 4096;

    let g1_gen = G1Projective::generator();

    let secret = Scalar::random(&mut rand::thread_rng());

    let mut g1_points = Vec::new();
    let mut current_secret_pow = secret;
    for _ in 0..num_coefficients_in_polynomial {
        g1_points.push(g1_gen * current_secret_pow);
        current_secret_pow *= secret;
    }
    let g1_points = g1_batch_normalize(&g1_points);

    let ck = CommitKey::new(g1_points.clone());

    let mut g2_points = Vec::new();
    let mut current_secret_pow = secret;
    let g2_gen = G2Projective::generator();
    // The setup needs 65 g1 elements for the verification key, in order
    // to commit to the remainder polynomial.
    for _ in 0..=multi_opening_size {
        g2_points.push(g2_gen * current_secret_pow);
        current_secret_pow *= secret;
    }
    let g2_points = g2_batch_normalize(&g2_points);

    let vk = VerificationKey::new(
        g1_points[0..=multi_opening_size].to_vec(),
        g2_points,
        multi_opening_size,
        num_coefficients_in_polynomial,
    );

    (ck, vk)
}

criterion_group!(benches, bench_compute_proof_fk20, bench_verify_proof_fk20);
criterion_main!(benches);<|MERGE_RESOLUTION|>--- conflicted
+++ resolved
@@ -6,11 +6,7 @@
 use ekzg_multi_open::{
     commit_key::CommitKey, verification_key::VerificationKey, Prover, ProverInput, Verifier,
 };
-<<<<<<< HEAD
-use criterion::{criterion_group, criterion_main, Criterion};
 use polynomial::poly_coeff::PolyCoeff;
-=======
->>>>>>> 3c1ea83c
 
 pub fn bench_compute_proof_fk20(c: &mut Criterion) {
     const POLYNOMIAL_LEN: usize = 4096;
