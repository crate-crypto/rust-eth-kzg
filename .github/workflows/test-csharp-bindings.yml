--- conflicted
+++ resolved
@@ -1,4 +1,3 @@
-<<<<<<< HEAD
 # name: Test C# bindings
 
 # on:
@@ -26,8 +25,10 @@
 #       - name: Checkout repository
 #         uses: actions/checkout@v3
 
-#       - name: Set up Rust
-#         uses: dtolnay/rust-toolchain@stable
+      # - name: Install Rust
+      #   uses: dtolnay/rust-toolchain@master
+      #   with:
+      #     toolchain: stable
 
 #       - name: Run compile script
 #         run: ./scripts/compile.sh csharp
@@ -48,58 +49,4 @@
 
 #       - name: Run .NET tests
 #         run: dotnet test --no-build --verbosity normal
-#         working-directory: bindings/csharp/csharp_code
-=======
-name: Test C# bindings
-
-on:
-  push:
-    branches:
-      - master
-  pull_request:
-    branches:
-      - master
-  workflow_dispatch:
-
-concurrency:
-  group: ${{ github.workflow }}-${{ github.ref }}
-  cancel-in-progress: true
-
-jobs:
-  build-and-test:
-    runs-on: ${{ matrix.os }}
-
-    strategy:
-      matrix:
-        os: [ubuntu-latest, macos-latest, windows-latest]
-
-    steps:
-      - name: Checkout repository
-        uses: actions/checkout@v3
-
-      - name: Install Rust
-        uses: dtolnay/rust-toolchain@master
-        with:
-          toolchain: stable
-
-      - name: Run compile script
-        run: ./scripts/compile.sh csharp
-        shell: bash
-
-      - name: Set up .NET
-        uses: actions/setup-dotnet@v3
-        with:
-          dotnet-version: '8.0.x'
-
-      - name: Restore .NET dependencies
-        run: dotnet restore
-        working-directory: bindings/csharp/csharp_code
-
-      - name: Build .NET project
-        run: dotnet build --no-restore
-        working-directory: bindings/csharp/csharp_code
-
-      - name: Run .NET tests
-        run: dotnet test --no-build --verbosity normal
-        working-directory: bindings/csharp/csharp_code
->>>>>>> 59eb9e0d
+#         working-directory: bindings/csharp/csharp_code