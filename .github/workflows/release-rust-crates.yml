name: Rust Package

on:
  push:
    branches: [ "master" ]
  pull_request:
    branches: [ "master" ]
  workflow_dispatch:
    inputs:
      ref:
        description: 'The reference (branch/tag/commit) to checkout'
        required: false
      release-type:
        type: choice
        required: false
        default: 'none'
        description: 'Indicates whether we want to make a release and if which one'
        options:
          - release
          - none

concurrency:
  group: ${{ github.workflow }}-${{ github.ref }}
  cancel-in-progress: true

jobs:
  build-and-test:
    name: Build and Test
    runs-on: ${{ matrix.os }}
    strategy:
      matrix:
        include:
          - target: x86_64-unknown-linux-gnu
            os: ubuntu-latest
          - target: aarch64-unknown-linux-gnu
            os: linux-arm64
          - target: x86_64-apple-darwin
            os: macos-13
          - target: aarch64-apple-darwin
            os: macos-14
          - target: x86_64-pc-windows-gnu
            os: windows-latest

    steps:
      - name: Checkout sources
        uses: actions/checkout@v4
        with:
          ref: ${{ inputs.ref || github.ref }}

      - name: Setup toolchain
        uses: dtolnay/rust-toolchain@master
        with:
          toolchain: stable
          target: ${{ matrix.target }}

      - name: Build
        run: cargo build --target ${{ matrix.target }} --verbose
        
      - name: Run tests
<<<<<<< HEAD
        run: RUST_BACKTRACE=1 cargo test --target ${{ matrix.target }} -- --nocapture
=======
        run: RUST_BACKTRACE=1 cargo test --target ${{ matrix.target }}
>>>>>>> d4dde8c2
        shell: bash

# We really only want to publish the eip7594 crate
# However, crates.io forces us to publish its dependencies too.
  publish:
    name: Publish in order
    needs: build-and-test
    if: ${{ inputs.release-type != 'none' && github.event_name == 'workflow_dispatch' }}
    runs-on: ubuntu-latest
    steps:
      - name: Checkout sources
        uses: actions/checkout@v4
        with:
          ref: ${{ inputs.ref || github.ref }}

      - name: Setup toolchain
        uses: dtolnay/rust-toolchain@master
        with:
          toolchain: stable

      # These steps are in a specific order so crate dependencies are updated first
      - name: Publish bls12_381
        run: cargo publish --package crate_crypto_internal_eth_kzg_bls12_381
        env:
          CARGO_REGISTRY_TOKEN: ${{ secrets.CRATES_IO_RELEASE_TOKEN }}

      - name: Publish polynomial
        run: cargo publish --package crate_crypto_internal_eth_kzg_polynomial
        env:
          CARGO_REGISTRY_TOKEN: ${{ secrets.CRATES_IO_RELEASE_TOKEN }}

      - name: Publish erasure_codes
        run: cargo publish --package crate_crypto_internal_eth_kzg_erasure_codes
        env:
          CARGO_REGISTRY_TOKEN: ${{ secrets.CRATES_IO_RELEASE_TOKEN }}

      - name: Publish kzg_multi_open
        run: cargo publish --package crate_crypto_kzg_multi_open_fk20
        env:
          CARGO_REGISTRY_TOKEN: ${{ secrets.CRATES_IO_RELEASE_TOKEN }}

      - name: Publish rust_eth_kzg
        run: |
          cargo publish --package rust_eth_kzg
        env:
          CARGO_REGISTRY_TOKEN: ${{ secrets.CRATES_IO_RELEASE_TOKEN }}<|MERGE_RESOLUTION|>--- conflicted
+++ resolved
@@ -57,11 +57,8 @@
         run: cargo build --target ${{ matrix.target }} --verbose
         
       - name: Run tests
-<<<<<<< HEAD
-        run: RUST_BACKTRACE=1 cargo test --target ${{ matrix.target }} -- --nocapture
-=======
         run: RUST_BACKTRACE=1 cargo test --target ${{ matrix.target }}
->>>>>>> d4dde8c2
+
         shell: bash
 
 # We really only want to publish the eip7594 crate
