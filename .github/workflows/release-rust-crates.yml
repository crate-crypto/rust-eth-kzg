--- conflicted
+++ resolved
@@ -99,13 +99,8 @@
         env:
           CARGO_REGISTRY_TOKEN: ${{ secrets.CRATES_IO_RELEASE_TOKEN }}
 
-<<<<<<< HEAD
       - name: Publish rust_eth_kzg
         run: |
           cargo publish --package rust_eth_kzg
-=======
-      - name: Publish eip7594
-        run: cargo publish --package eip7594
->>>>>>> 6e92ec0c
         env:
           CARGO_REGISTRY_TOKEN: ${{ secrets.CRATES_IO_RELEASE_TOKEN }}