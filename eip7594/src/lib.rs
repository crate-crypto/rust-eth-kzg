--- conflicted
+++ resolved
@@ -94,30 +94,21 @@
 impl Default for DASContext {
     fn default() -> Self {
         let trusted_setup = TrustedSetup::default();
-<<<<<<< HEAD
         const DEFAULT_NUM_THREADS: ThreadCount = ThreadCount::Single;
-        DASContext::with_threads(&trusted_setup, DEFAULT_NUM_THREADS)
-=======
-        const DEFAULT_NUM_THREADS: usize = 1;
         DASContext::with_threads(&trusted_setup, DEFAULT_NUM_THREADS, UsePrecomp::No)
->>>>>>> 5367e791
     }
 }
 
 impl DASContext {
-<<<<<<< HEAD
-    pub fn with_threads(trusted_setup: &TrustedSetup, num_threads: ThreadCount) -> Self {
-=======
     pub fn with_threads(
         trusted_setup: &TrustedSetup,
-        num_threads: usize,
+        num_threads: ThreadCount,
         // This parameter indicates whether we should allocate memory
         // in order to speed up proof creation. Heuristics show that
         // if pre-computations are desired, one should set the
         // width value to `8` for optimal storage and performance tradeoffs.
         use_precomp: UsePrecomp,
     ) -> Self {
->>>>>>> 5367e791
         let thread_pool = std::sync::Arc::new(
             rayon::ThreadPoolBuilder::new()
                 .num_threads(num_threads.into())
