[package]
name = "eip7594"
<<<<<<< HEAD
description = "This crate provides an implementation of the cryptography needed for EIP-7594"
version = "0.1.0"
=======
version = "0.2.0"
>>>>>>> 23224596
authors = { workspace = true }
edition = { workspace = true }
license = { workspace = true }
rust-version = { workspace = true }
repository = { workspace = true }

[dependencies]
kzg_multi_open = { workspace = true }
bls12_381 = { workspace = true }
hex = { workspace = true }

[dev-dependencies]
criterion = "0.5.1"
rand = "0.8.4"

[[bench]]
name = "benchmark"
harness = false<|MERGE_RESOLUTION|>--- conflicted
+++ resolved
@@ -1,11 +1,7 @@
 [package]
 name = "eip7594"
-<<<<<<< HEAD
 description = "This crate provides an implementation of the cryptography needed for EIP-7594"
-version = "0.1.0"
-=======
 version = "0.2.0"
->>>>>>> 23224596
 authors = { workspace = true }
 edition = { workspace = true }
 license = { workspace = true }
