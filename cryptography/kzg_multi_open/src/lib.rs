--- conflicted
+++ resolved
@@ -2,11 +2,7 @@
 mod fk20;
 pub mod opening_key;
 
-<<<<<<< HEAD
-pub use fk20::{Prover, ProverInput, Verifier, VerifierError};
-=======
 pub use fk20::{recover_evaluations_in_domain_order, Prover, ProverInput, Verifier, VerifierError};
->>>>>>> 7287295e
 
 #[cfg(test)]
 mod naive;
