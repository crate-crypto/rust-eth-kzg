use crate::lincomb::g1_lincomb;
use crate::{fixed_base_msm_window::FixedBaseMSMPrecompWindow, G1Projective, Scalar};
use blst::blst_p1_affine;
use blstrs::{Fp, G1Affine};
use ff::PrimeField;

/// A precomputed structure for performing fixed-base multi-scalar multiplication (MSM) in G1 using BLST.
///
/// This structure is optimized for the case where the base points (generators) are fixed across multiple
/// MSM invocations. It uses the windowed method with precomputed lookup tables to reduce computation time.
///
/// The precomputation amortizes the cost of scalar multiplication by building a table of multiples
/// for each generator point up to a certain window size.
///
/// The memory and performance trade-off is configurable via the `wbits` parameter:
/// - Larger `wbits` → faster runtime, higher memory.
/// - Smaller `wbits` → lower memory, slower MSM.
#[derive(Debug)]
pub struct FixedBaseMSMPrecompBLST {
    /// Precomputed lookup table containing multiples of all fixed G1 generator points.
    ///
    /// The size of this vector depends on the number of generator points and the window size.
    table: Vec<blst_p1_affine>,
    /// Window size in bits used for the scalar decomposition in the MSM.
    ///
    /// Determines the number of table entries per generator: `2^wbits`.
    wbits: usize,
    /// Number of generator points used in the precomputation.
    num_points: usize,
    /// Size in words (limbs) of the scratch space required for `blst_p1s_mult_wbits`.
    ///
    /// Needed when calling the MSM function to ensure enough memory is allocated.
    scratch_space_size: usize,
}

/// UsePrecomp indicates whether we should use pre-computations to speed up the MSM
/// and the level of precomputation to perform.
#[derive(Debug, Copy, Clone)]
pub enum UsePrecomp {
    /// Enables fixed-base precomputation with a specified window size (in bits).
    Yes {
        /// Window size in bits.
        width: usize,
    },
    /// Disables fixed-base precomputation.
    No,
}

/// FixedBaseMSM computes a multi scalar multiplication where the points are known beforehand.
///
/// Since the points are known, one can choose to precompute multiple of the points
/// in order to reduce the amount of work needed to compute the MSM, at the cost
/// of memory.
#[derive(Debug)]
pub enum FixedBaseMSM {
    /// Uses a precomputed table for fast fixed-base MSM.
    Precomp(FixedBaseMSMPrecompWindow),
    /// Falls back to regular scalar multiplication without precomputation.
    NoPrecomp(Vec<G1Affine>),
}

impl FixedBaseMSM {
    /// Constructs a `FixedBaseMSM` from a list of fixed generators and a precomputation policy.
    ///
    /// - If `use_precomp` is `Yes`, it builds a precomputed window table for fast fixed-base MSM.
    /// - Otherwise, it stores the generators directly for standard MSM computation.
    pub fn new(generators: Vec<G1Affine>, use_precomp: UsePrecomp) -> Self {
        match use_precomp {
            UsePrecomp::Yes { width } => {
                Self::Precomp(FixedBaseMSMPrecompWindow::new(&generators, width))
            }
            UsePrecomp::No => Self::NoPrecomp(generators),
        }
    }

<<<<<<< HEAD
    /// Computes a multi-scalar multiplication (MSM) using the stored generators and given scalars.
    ///
    /// - If precomputation is enabled, it uses the optimized windowed method;
    /// - Otherwise, it falls back to a standard linear combination.
    ///   Panics if the number of scalars doesn't match the number of generators.
    pub fn msm(&self, scalars: Vec<Scalar>) -> G1Projective {
=======
    pub fn msm(&self, scalars: &[Scalar]) -> G1Projective {
>>>>>>> 35aa7597
        match self {
            Self::Precomp(precomp) => precomp.msm(scalars),
            Self::NoPrecomp(generators) => g1_lincomb(generators, scalars)
                .expect("number of generators and scalars should be equal"),
        }
    }
}

impl FixedBaseMSMPrecompBLST {
<<<<<<< HEAD
    /// Constructs a new `FixedBaseMSMPrecompBLST` instance with precomputed tables
    /// for efficient fixed-base multi-scalar multiplication (MSM).
    ///
    /// # Parameters
    /// - `generators_affine`: A vector of G1 affine points to precompute multiples of.
    /// - `wbits`: The window size in bits for the fixed-base MSM.
    ///
    /// # Returns
    /// A `FixedBaseMSMPrecompBLST` struct containing the precomputed table, window width, and
    /// scratchpad size needed for efficient MSM with these generators.
    ///
    /// # Safety
    /// Unsafe FFI calls to BLST are required to compute and use the precomputation table. These
    /// calls are memory-safe under the assumption that all inputs are valid.
    pub fn new(generators_affine: Vec<G1Affine>, wbits: usize) -> Self {
        // Total number of input points
=======
    pub fn new(generators_affine: &[G1Affine], wbits: usize) -> Self {
>>>>>>> 35aa7597
        let num_points = generators_affine.len();

        // Compute the size of the precomputation table in number of blst_p1_affine elements.
        //
        // The BLST API returns the size in bytes, so we divide by the element size.
        let table_len = unsafe {
            blst::blst_p1s_mult_wbits_precompute_sizeof(wbits, num_points)
                / std::mem::size_of::<blst_p1_affine>()
        };

        // blst expects these to be references, so we convert from Vec<T> to Vec<&T>
        let generators_affine: Vec<&G1Affine> = generators_affine.iter().collect();

<<<<<<< HEAD
        // Convert the slice of references into a pointer-to-pointer format expected by BLST.
        let points = generators_affine.as_ptr() as *const *const blst_p1_affine;
=======
        // Calculate the number of blst_p1_affine elements
        let table_size = table_size_bytes / std::mem::size_of::<blst::blst_p1_affine>();

        let points = generators_affine
            .as_ptr()
            .cast::<*const blst::blst_p1_affine>();
>>>>>>> 35aa7597

        // Allocate memory for the precomputed table
        let mut table = vec![blst_p1_affine::default(); table_len];
        // Perform the actual precomputation using BLST.
        //
        // This fills `table` with precomputed multiples of the input points using a width-wbits window.
        unsafe {
            blst::blst_p1s_mult_wbits_precompute(table.as_mut_ptr(), wbits, points, num_points);
        };

        Self {
            table,
            wbits,
            num_points,
            scratch_space_size: unsafe { blst::blst_p1s_mult_wbits_scratch_sizeof(num_points) },
        }
    }

<<<<<<< HEAD
    /// Performs a multi-scalar multiplication using the precomputed table.
    ///
    /// Converts the scalars into BLST-compatible representations and uses
    /// the windowed multiplication routine from BLST with precomputed points.
    pub fn msm(&self, scalars: Vec<Scalar>) -> G1Projective {
        const NUM_BITS_SCALAR: usize = Scalar::NUM_BITS as usize;

        // Check that the number of scalars matches the number of points
        assert_eq!(
            scalars.len(),
            self.num_points,
            "Number of scalars must match number of points"
        );

        // Convert scalars into raw byte pointers
=======
    #[allow(clippy::ptr_as_ptr)]
    pub fn msm(&self, scalars: Vec<Scalar>) -> G1Projective {
        const NUM_BITS_SCALAR: usize = Scalar::NUM_BITS as usize;

        let mut ret = blst::blst_p1::default();

>>>>>>> 35aa7597
        let blst_scalars: Vec<_> = scalars
            .into_iter()
            .map(|scalar| Into::<blst::blst_scalar>::into(scalar).b)
            .collect();
        let blst_scalar_ptrs: Vec<*const u8> = blst_scalars
            .iter()
            .map(|s| s as *const _ as *const u8)
            .collect();

        // Prepare scratch space and output
        let mut ret = blst::blst_p1::default();
        let mut scratch_pad: Vec<_> = Vec::with_capacity(self.scratch_space_size);

        // Perform MSM using BLST
        unsafe {
            blst::blst_p1s_mult_wbits(
                &mut ret,
                self.table.as_ptr(),
                self.wbits,
                self.num_points,
                blst_scalar_ptrs.as_ptr(),
                NUM_BITS_SCALAR,
                scratch_pad.as_mut_ptr(),
            );
        }

        // Convert result from BLST to blstrs
        G1Projective::from_raw_unchecked(
            Fp::from_raw_unchecked(ret.x.l),
            Fp::from_raw_unchecked(ret.y.l),
            Fp::from_raw_unchecked(ret.z.l),
        )
    }
}

#[cfg(test)]
mod tests {
    use super::*;
    use ff::Field;
    use group::Group;
    use rand::thread_rng;
    use rand::{rngs::StdRng, SeedableRng};

    fn random_g1_affines(n: usize) -> Vec<G1Affine> {
        let mut rng = StdRng::seed_from_u64(42);
        (0..n)
            .map(|_| G1Projective::random(&mut rng).into())
            .collect()
    }

    fn random_scalars(n: usize) -> Vec<Scalar> {
        let mut rng = StdRng::seed_from_u64(1337);
        (0..n).map(|_| Scalar::random(&mut rng)).collect()
    }

    fn test_fixed_base_msm_with_precomp(use_precomp: UsePrecomp) {
        let length = 64;
        let generators: Vec<_> = (0..length)
            .map(|_| G1Projective::random(&mut rand::thread_rng()).into())
            .collect();
        let scalars: Vec<_> = (0..length)
            .map(|_| Scalar::random(&mut thread_rng()))
            .collect();

        let res = g1_lincomb(&generators, &scalars)
            .expect("number of generators and number of scalars is equal");

        let fbm = FixedBaseMSM::new(generators, use_precomp);
        let result = fbm.msm(&scalars);

        assert_eq!(res, result);
    }

    #[test]
    fn smoke_test_fixed_base_msm() {
        test_fixed_base_msm_with_precomp(UsePrecomp::No);
        test_fixed_base_msm_with_precomp(UsePrecomp::Yes { width: 4 });
        test_fixed_base_msm_with_precomp(UsePrecomp::Yes { width: 8 });
    }

    #[test]
    fn fixed_base_msm_non_zero() {
        // All elements in the table should be non-zero
        let length = 64;
        let generators: Vec<_> = (0..length)
            .map(|_| G1Projective::random(&mut rand::thread_rng()).into())
            .collect();
        let fbm = FixedBaseMSMPrecompBLST::new(&generators, 8);
        for val in fbm.table {
            let is_inf = unsafe { blst::blst_p1_affine_is_inf(std::ptr::addr_of!(val)) };
            assert!(!is_inf);
        }
    }

    #[test]
    fn msm_all_zero_scalars_returns_identity() {
        let generators = random_g1_affines(8);
        let scalars = vec![Scalar::ZERO; 8];
        let msm = FixedBaseMSMPrecompBLST::new(generators, 4);
        let result = msm.msm(scalars);
        assert_eq!(result, G1Projective::identity());
    }

    #[test]
    fn msm_matches_naive_scalar_multiplication() {
        let generators = random_g1_affines(16);
        let scalars = random_scalars(16);
        let expected: G1Projective = generators
            .iter()
            .zip(&scalars)
            .map(|(p, s)| G1Projective::from(*p) * s)
            .sum();

        let msm = FixedBaseMSMPrecompBLST::new(generators, 4);
        let result = msm.msm(scalars);

        assert_eq!(result, expected);
    }

    #[test]
    fn msm_consistent_across_wbits_settings() {
        let generators = random_g1_affines(16);
        let scalars = random_scalars(16);

        let base_result = {
            let msm = FixedBaseMSMPrecompBLST::new(generators.clone(), 4);
            msm.msm(scalars.clone())
        };

        for w in [2, 3, 5, 6, 8] {
            let msm = FixedBaseMSMPrecompBLST::new(generators.clone(), w);
            let result = msm.msm(scalars.clone());
            assert_eq!(result, base_result, "Mismatch for wbits = {}", w);
        }
    }

    #[test]
    #[should_panic]
    fn msm_panics_on_mismatched_input_lengths() {
        let generators = random_g1_affines(8);
        let scalars = random_scalars(7); // length mismatch
        let msm = FixedBaseMSMPrecompBLST::new(generators, 4);
        let _ = msm.msm(scalars); // should panic
    }
}<|MERGE_RESOLUTION|>--- conflicted
+++ resolved
@@ -73,16 +73,12 @@
         }
     }
 
-<<<<<<< HEAD
     /// Computes a multi-scalar multiplication (MSM) using the stored generators and given scalars.
     ///
     /// - If precomputation is enabled, it uses the optimized windowed method;
     /// - Otherwise, it falls back to a standard linear combination.
     ///   Panics if the number of scalars doesn't match the number of generators.
-    pub fn msm(&self, scalars: Vec<Scalar>) -> G1Projective {
-=======
     pub fn msm(&self, scalars: &[Scalar]) -> G1Projective {
->>>>>>> 35aa7597
         match self {
             Self::Precomp(precomp) => precomp.msm(scalars),
             Self::NoPrecomp(generators) => g1_lincomb(generators, scalars)
@@ -92,7 +88,6 @@
 }
 
 impl FixedBaseMSMPrecompBLST {
-<<<<<<< HEAD
     /// Constructs a new `FixedBaseMSMPrecompBLST` instance with precomputed tables
     /// for efficient fixed-base multi-scalar multiplication (MSM).
     ///
@@ -107,11 +102,8 @@
     /// # Safety
     /// Unsafe FFI calls to BLST are required to compute and use the precomputation table. These
     /// calls are memory-safe under the assumption that all inputs are valid.
-    pub fn new(generators_affine: Vec<G1Affine>, wbits: usize) -> Self {
+    pub fn new(generators_affine: &[G1Affine], wbits: usize) -> Self {
         // Total number of input points
-=======
-    pub fn new(generators_affine: &[G1Affine], wbits: usize) -> Self {
->>>>>>> 35aa7597
         let num_points = generators_affine.len();
 
         // Compute the size of the precomputation table in number of blst_p1_affine elements.
@@ -125,17 +117,10 @@
         // blst expects these to be references, so we convert from Vec<T> to Vec<&T>
         let generators_affine: Vec<&G1Affine> = generators_affine.iter().collect();
 
-<<<<<<< HEAD
         // Convert the slice of references into a pointer-to-pointer format expected by BLST.
-        let points = generators_affine.as_ptr() as *const *const blst_p1_affine;
-=======
-        // Calculate the number of blst_p1_affine elements
-        let table_size = table_size_bytes / std::mem::size_of::<blst::blst_p1_affine>();
-
         let points = generators_affine
             .as_ptr()
             .cast::<*const blst::blst_p1_affine>();
->>>>>>> 35aa7597
 
         // Allocate memory for the precomputed table
         let mut table = vec![blst_p1_affine::default(); table_len];
@@ -154,11 +139,11 @@
         }
     }
 
-<<<<<<< HEAD
     /// Performs a multi-scalar multiplication using the precomputed table.
     ///
     /// Converts the scalars into BLST-compatible representations and uses
     /// the windowed multiplication routine from BLST with precomputed points.
+    #[allow(clippy::ptr_as_ptr)]
     pub fn msm(&self, scalars: Vec<Scalar>) -> G1Projective {
         const NUM_BITS_SCALAR: usize = Scalar::NUM_BITS as usize;
 
@@ -170,14 +155,6 @@
         );
 
         // Convert scalars into raw byte pointers
-=======
-    #[allow(clippy::ptr_as_ptr)]
-    pub fn msm(&self, scalars: Vec<Scalar>) -> G1Projective {
-        const NUM_BITS_SCALAR: usize = Scalar::NUM_BITS as usize;
-
-        let mut ret = blst::blst_p1::default();
-
->>>>>>> 35aa7597
         let blst_scalars: Vec<_> = scalars
             .into_iter()
             .map(|scalar| Into::<blst::blst_scalar>::into(scalar).b)
