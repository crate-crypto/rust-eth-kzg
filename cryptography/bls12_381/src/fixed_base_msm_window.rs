use crate::{
    batch_addition::multi_batch_addition_binary_tree_stride, booth_encoding::get_booth_index,
    g1_batch_normalize, G1Projective, Scalar,
};
use blstrs::G1Affine;
use ff::PrimeField;
use group::Group;

/// A precomputed window-based structure for fast fixed-base multi-scalar multiplication (MSM) in G1.
///
/// This structure uses a windowed Booth encoding strategy, identical to BLST's approach,
/// to efficiently compute MSM when the base points (generators) are known and fixed.
///
/// It precomputes signed multiples of each generator point, enabling fast MSM
/// by replacing scalar multiplication with simple table lookups, doublings, and additions.
/// The trade-off is higher memory usage in exchange for reduced runtime.
///
/// - Let `wbits` be the window size in bits.
/// - Each scalar is split into windows of `wbits`, and for each window, only the relevant
///   signed multiple is selected from the precomputed table.
/// - The result is accumulated via batched additions for better performance.
///
/// Precomputation per point:
/// ```text
///     P_i \text{table}_i = \{P_i, 2P_i, ..., (2^{wbits - 1} - 1)P_i\}
/// ```
///
/// Total memory per point: 2^{wbits - 1} - 1 entries.
#[derive(Debug)]
pub struct FixedBaseMSMPrecompWindow {
    /// A 2D table where each row contains precomputed signed multiples of a single G1 base point.
    ///
    /// For each generator P_i, this stores:
    /// \{P_i, 2P_i, ..., (2^{wbits - 1} - 1)P_i\}
    /// in affine form, to support efficient lookup and minimal memory overhead.
    table: Vec<Vec<G1Affine>>,
    /// Number of bits per window (window size), determining the precomputation granularity.
    ///
    /// - Larger `wbits` → fewer windows, more precomputation.
    /// - Smaller `wbits` → more windows, less memory usage.
    ///
    /// Each scalar is broken into roughly:
    /// Scalar::NUM_BITS / wbits windows.
    wbits: usize,
}

impl FixedBaseMSMPrecompWindow {
    /// Constructs a new `FixedBaseMSMPrecompWindow` by precomputing scalar multiples of input G1 points.
    ///
    /// For each point, it computes odd multiples up to (2^{wbits - 1} - 1)P to enable
    /// efficient fixed-base MSM using Booth encoding.
    ///
    /// - `points`: G1 base points to precompute.
    /// - `wbits`: Number of bits per window in the scalar decomposition.
    pub fn new(points: &[G1Affine], wbits: usize) -> Self {
        // For every point `P`, wbits indicates that we should compute
        // 1 * P, ..., (2^{wbits} - 1) * P
        //
        // The total amount of memory is roughly (numPoints * 2^{wbits} - 1)
        // where each point is 64 bytes.
        let table = points
            .iter()
            .map(|point| Self::precompute_points(wbits, *point))
            .collect();

        Self { table, wbits }
    }

    /// Given a point, we precompute P,..., (2^{w-1}-1) * P
    fn precompute_points(wbits: usize, point: G1Affine) -> Vec<G1Affine> {
        let mut lookup_table = Vec::with_capacity(1 << (wbits - 1));

        // Convert to projective for faster operations
        let mut current = G1Projective::from(point);

        // Compute and store multiples
        for _ in 0..(1 << (wbits - 1)) {
            lookup_table.push(current);
            current += point;
        }

        g1_batch_normalize(&lookup_table)
    }

    /// Computes a fixed-base multi-scalar multiplication (MSM) using precomputed window tables.
    ///
    /// This method uses Booth window encoding to slice each scalar into signed digit windows.
    /// For each window, the appropriate signed multiple is selected from the precomputed table,
    /// and batched additions are performed across all scalars in the same window to accelerate accumulation.
    ///
    /// The MSM result is reconstructed from the window-wise accumulations using repeated doublings.
    ///
    ///
    /// # Parameters
    /// - `scalars`: A slice of scalar field elements, one per base point.
    ///
    /// # Returns
    /// - A `G1Projective` element representing the result of the MSM:
    ///   `∑ scalar_i * base_point_i`
    ///
    /// # Panics
    /// - Panics if `scalars.len()` does not match the number of precomputed base points (`self.table.len()`).
    pub fn msm(&self, scalars: &[Scalar]) -> G1Projective {
<<<<<<< HEAD
        // Convert each scalar to little-endian byte representation
        let scalars_bytes: Vec<_> = scalars.iter().map(|a| a.to_bytes_le()).collect();
        // Number of scalar "windows" (i.e., chunks of `wbits` bits per scalar)
=======
        let scalars_bytes: Vec<_> = scalars.iter().map(blstrs::Scalar::to_bytes_le).collect();
>>>>>>> 35aa7597
        let number_of_windows = Scalar::NUM_BITS as usize / self.wbits + 1;

        // Initialize a vector to collect all points contributing to each window
        let mut windows_of_points = vec![Vec::with_capacity(scalars.len()); number_of_windows];

        // For each window index
        for (window_idx, windows_of_point) in windows_of_points
            .iter_mut()
            .enumerate()
            .take(number_of_windows)
        {
            // For each scalar and its byte representation
            for (scalar_idx, scalar_bytes) in scalars_bytes.iter().enumerate() {
                // Extract Booth-encoded digit at the given window position
                let point_idx = get_booth_index(window_idx, self.wbits, scalar_bytes.as_ref());

                // Skip zero digits (no contribution in this window)
                if point_idx == 0 {
                    continue;
                }

                // Determine sign and index for lookup
                let is_scalar_negative = point_idx.is_negative();
                let point_idx = point_idx.unsigned_abs() as usize - 1;

                // Fetch the multiple from the table, and negate if necessary
                let mut point = self.table[scalar_idx][point_idx];
                if is_scalar_negative {
                    point = -point;
                }

                // Add the contribution to the current window bucket
                windows_of_point.push(point);
            }
        }

        // Batch-add all points in each window bucket
        let accumulated_points = multi_batch_addition_binary_tree_stride(windows_of_points);

        // Now accumulate the windows by doubling wbits times
        let mut result = *accumulated_points.last().unwrap();
        for point in accumulated_points.into_iter().rev().skip(1) {
            // Double the result 'wbits' times
            for _ in 0..self.wbits {
                result = result.double();
            }
            // Add the accumulated point for this window
            result += point;
        }

        result
    }
}

#[cfg(test)]
mod tests {
    use super::*;
    use ff::Field;
    use group::prime::PrimeCurveAffine;

    #[test]
    fn precomp_lookup_table() {
        use group::Group;
        let lookup_table = FixedBaseMSMPrecompWindow::precompute_points(7, G1Affine::generator());

        for (i, l) in lookup_table.iter().enumerate().skip(1) {
            let expected = G1Projective::generator() * Scalar::from((i + 1) as u64);
            assert_eq!(*l, expected.into());
        }
    }

    #[test]
    fn msm_blst_precomp() {
        let length = 64;
        let generators: Vec<_> = (0..length)
            .map(|_| G1Projective::random(&mut rand::thread_rng()).into())
            .collect();
        let scalars: Vec<_> = (0..length)
            .map(|_| Scalar::random(&mut rand::thread_rng()))
            .collect();

        let res = crate::lincomb::g1_lincomb(&generators, &scalars)
            .expect("number of generators and number of scalars is equal");

        let fbm = FixedBaseMSMPrecompWindow::new(&generators, 7);
        let result = fbm.msm(&scalars);

        assert_eq!(res, result);
    }

    #[test]
    fn bench_window_sizes_msm() {
        let length = 64;
        let generators: Vec<_> = (0..length)
            .map(|_| G1Projective::random(&mut rand::thread_rng()).into())
            .collect();
        let scalars: Vec<_> = (0..length)
            .map(|_| Scalar::random(&mut rand::thread_rng()))
            .collect();

        for i in 2..=14 {
            let fbm = FixedBaseMSMPrecompWindow::new(&generators, i);
            fbm.msm(&scalars);
        }
    }

    #[test]
    fn test_msm_zero_scalars_returns_identity() {
        let generators: Vec<_> = (0..10)
            .map(|_| G1Projective::random(&mut rand::thread_rng()).into())
            .collect();
        let scalars = vec![Scalar::ZERO; generators.len()];

        let msm = FixedBaseMSMPrecompWindow::new(&generators, 7);
        let result = msm.msm(&scalars);

        assert_eq!(result, G1Projective::identity());
    }

    #[test]
    fn test_msm_all_negative_scalars() {
        let generators: Vec<_> = (0..10)
            .map(|_| G1Projective::random(&mut rand::thread_rng()).into())
            .collect();
        let scalars: Vec<_> = (0..10)
            .map(|_| -Scalar::random(&mut rand::thread_rng()))
            .collect();

        let naive_result: G1Projective = generators
            .iter()
            .zip(&scalars)
            .map(|(p, s)| G1Projective::from(*p) * s)
            .sum();

        let msm = FixedBaseMSMPrecompWindow::new(&generators, 7);
        let result = msm.msm(&scalars);

        assert_eq!(result, naive_result);
    }

    #[test]
    fn test_msm_single_generator() {
        let generator = G1Projective::random(&mut rand::thread_rng()).into();
        let scalar = Scalar::random(&mut rand::thread_rng());

        let expected = G1Projective::from(generator) * scalar;

        let msm = FixedBaseMSMPrecompWindow::new(&[generator], 5);
        let result = msm.msm(&[scalar]);

        assert_eq!(result, expected);
    }
}<|MERGE_RESOLUTION|>--- conflicted
+++ resolved
@@ -101,13 +101,9 @@
     /// # Panics
     /// - Panics if `scalars.len()` does not match the number of precomputed base points (`self.table.len()`).
     pub fn msm(&self, scalars: &[Scalar]) -> G1Projective {
-<<<<<<< HEAD
         // Convert each scalar to little-endian byte representation
-        let scalars_bytes: Vec<_> = scalars.iter().map(|a| a.to_bytes_le()).collect();
+        let scalars_bytes: Vec<_> = scalars.iter().map(Scalar::to_bytes_le).collect();
         // Number of scalar "windows" (i.e., chunks of `wbits` bits per scalar)
-=======
-        let scalars_bytes: Vec<_> = scalars.iter().map(blstrs::Scalar::to_bytes_le).collect();
->>>>>>> 35aa7597
         let number_of_windows = Scalar::NUM_BITS as usize / self.wbits + 1;
 
         // Initialize a vector to collect all points contributing to each window
