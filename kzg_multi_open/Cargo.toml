[package]
name = "crate_crypto_kzg_multi_open_fk20"
<<<<<<< HEAD
description = "This crate provides a multi-opening algorithm for KZG10 using FK20"
version = "0.1.0"
=======
version = "0.2.0"
>>>>>>> 23224596
authors = { workspace = true }
edition = { workspace = true }
license = { workspace = true }
rust-version = { workspace = true }
repository = { workspace = true }

# See more keys and their definitions at https://doc.rust-lang.org/cargo/reference/manifest.html

[dependencies]
bls12_381 = { workspace = true }
polynomial = { workspace = true }
hex = { workspace = true }
rayon = { workspace = true }

[dev-dependencies]
criterion = "0.5.1"
rand = "0.8.4"

[[bench]]
name = "benchmark"
harness = false<|MERGE_RESOLUTION|>--- conflicted
+++ resolved
@@ -1,11 +1,7 @@
 [package]
 name = "crate_crypto_kzg_multi_open_fk20"
-<<<<<<< HEAD
 description = "This crate provides a multi-opening algorithm for KZG10 using FK20"
-version = "0.1.0"
-=======
 version = "0.2.0"
->>>>>>> 23224596
 authors = { workspace = true }
 edition = { workspace = true }
 license = { workspace = true }
