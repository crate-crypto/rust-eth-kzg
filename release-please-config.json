--- conflicted
+++ resolved
@@ -65,14 +65,11 @@
           "path": "Cargo.toml",
           "jsonpath": "$.workspace.dependencies.trusted_setup.version"
         },
-<<<<<<< HEAD
-=======
         {
           "type": "toml",
           "path": "Cargo.toml",
           "jsonpath": "$.workspace.dependencies.serialization.version"
         },
->>>>>>> 72e4f3a7
         "bindings/nim/nim_code/nim_eth_kzg/nim_eth_kzg.nimble",
         "bindings/java/java_code/build.gradle",
         {
