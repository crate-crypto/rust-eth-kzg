--- conflicted
+++ resolved
@@ -79,15 +79,8 @@
     DASContextJs {
       inner: Arc::new(DASContext::with_threads(
         &TrustedSetup::default(),
-<<<<<<< HEAD
-        ThreadCount::Single,
-        UsePrecomp::Yes {
-          width: RECOMMENDED_PRECOMP_WIDTH,
-        },
-=======
-        num_threads as usize,
+        ThreadCount::Multi(num_threads as usize),
         precomp,
->>>>>>> ee42bf8d
       )),
     }
   }
