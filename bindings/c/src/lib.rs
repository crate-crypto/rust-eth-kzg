--- conflicted
+++ resolved
@@ -16,11 +16,7 @@
     BYTES_PER_BLOB, BYTES_PER_CELL, BYTES_PER_COMMITMENT, BYTES_PER_FIELD_ELEMENT,
     CELLS_PER_EXT_BLOB, FIELD_ELEMENTS_PER_BLOB,
 };
-<<<<<<< HEAD
-use rust_eth_kzg::verifier::VerifierError;
-=======
-use eip7594::Error;
->>>>>>> 59cf8f33
+use rust_eth_kzg::Error;
 
 // This is a wrapper around the PeerDASContext from the eip7594 library.
 // We need to wrap it as some bindgen tools cannot pick up items
