--- conflicted
+++ resolved
@@ -1,4 +1,4 @@
-use eip7594::Error as DASError;
+use rust_eth_kzg::Error as DASError;
 
 #[derive(Debug)]
 pub enum Error {
@@ -8,12 +8,7 @@
         got: usize,
         name: &'static str,
     },
-<<<<<<< HEAD
-    Prover(rust_eth_kzg::prover::ProverError),
-    Verifier(rust_eth_kzg::verifier::VerifierError),
-=======
     DASError(DASError),
->>>>>>> 59cf8f33
 }
 
 impl From<jni::errors::Error> for Error {
@@ -22,14 +17,8 @@
     }
 }
 
-<<<<<<< HEAD
-impl From<rust_eth_kzg::prover::ProverError> for Error {
-    fn from(err: rust_eth_kzg::prover::ProverError) -> Self {
-        Error::Prover(err)
-=======
 impl From<DASError> for Error {
     fn from(err: DASError) -> Self {
         Error::DASError(err)
->>>>>>> 59cf8f33
     }
 }