--- conflicted
+++ resolved
@@ -1,11 +1,7 @@
 [package]
 name = "crate_crypto_internal_peerdas_bls12_381"
-<<<<<<< HEAD
 description = "This crate provides the internal implementation of the BLS12-381 curve for the Peerdas project."
-version = "0.1.0"
-=======
 version = "0.2.0"
->>>>>>> 23224596
 authors = { workspace = true }
 edition = { workspace = true }
 license = { workspace = true }
